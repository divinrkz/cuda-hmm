--- conflicted
+++ resolved
@@ -186,7 +186,6 @@
     cpp_output = run_cpp_hmm(config_file, "3", impl_type=impl_type, iterations=iterations, hmm_executable=hmm_executable)
     cpp_start, cpp_trans, cpp_emit = parse_cpp_baum_welch_output(cpp_output)
     
-<<<<<<< HEAD
     print('python_start: ', python_start)
     print('cpp_start: ', cpp_start)
     print('python_trans: ', python_trans)
@@ -194,17 +193,10 @@
     print('python_emit: ', python_emit)
     print('cpp_emit: ', cpp_emit)
     
-    # Compare results
-    start_match, start_msg = compare_matrices([python_start], [cpp_start], name="Initial probabilities")
-    trans_match, trans_msg = compare_matrices(python_trans, cpp_trans, name="Transition matrix")
-    emit_match, emit_msg = compare_matrices(python_emit, cpp_emit, name="Emission matrix")
-=======
     start_match, start_msg = compare_matrices([python_start], [cpp_start], tolerance=tol, name="Initial probabilities")
     trans_match, trans_msg = compare_matrices(python_trans, cpp_trans, tolerance=tol, name="Transition matrix")
     emit_match, emit_msg = compare_matrices(python_emit, cpp_emit, tolerance=tol, name="Emission matrix")
->>>>>>> 2952b537
-    
-
+    
     overall_match = start_match and trans_match and emit_match
     
     print(f"  Initial probs: {'✓' if start_match else '✗'} - {start_msg}")
